--- conflicted
+++ resolved
@@ -28,14 +28,8 @@
   </licenses>
 
   <properties>
-<<<<<<< HEAD
-    <jenkins.version>1.625.3</jenkins.version>
-    <java.level>7</java.level>
-    <jenkins-test-harness.version>1.625.3</jenkins-test-harness.version>
-=======
     <jenkins.version>2.54</jenkins.version>
     <java.level>8</java.level>
->>>>>>> 04216b82
   </properties>
 
   <dependencies>
@@ -57,11 +51,7 @@
     <dependency>
       <groupId>org.jenkins-ci.modules</groupId>
       <artifactId>ssh-cli-auth</artifactId>
-<<<<<<< HEAD
       <version>1.4</version>
-=======
-      <version>1.2</version>
->>>>>>> 04216b82
     </dependency>
   </dependencies>
 
